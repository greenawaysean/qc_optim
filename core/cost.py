#!/usr/bin/env python3
# -*- coding: utf-8 -*-
"""
Created on Tue Feb 25 18:11:28 2020

@author: fred
TODO: (SOON) Better impliment the measurements
TODO: (VERYSOON) Move bind_parameters to utils as it's used in optimisers
TODO: (SOON) implement more general graph states 
TODO: (SOON) PROBLEM WITH WitnessesCost1 SHOULD NOT BE USED
DONE: See new class - Batch Concatenated Cost Functions
TODO: (LATER) ability to deal with different number of shots 
TODO: (LATER) implement sampling (of the measurement settings) strategy

CHANGES
* Cost now conforms to CostInterface
* Cost.meas_func now changed to cost.evaluate_cost
* cost.evaluate_cost is now a general function that calls self._meas_func that was 
    generated in the sub classes
    cost.evaluate_cost accepts a qk.results OBJECT IFF
* Ansatz inputs now it's own class that holds lots of useful info

Choice of noise_models, initial_layouts, nb_shots, etc.. is done through the 
quantum instance passed when initializing a Cost, i.e. it is outside of the
scope of the classes here
"""

# list of * contents
__all__ = [
    'CostInterface',
    'Cost',
    'compare_layout',
    'GHZPauliCost',
    'GHZWitness1Cost',
    'GHZWitness2Cost',
    'GraphCyclPauliCost',
    'GraphCyclWitness1Cost',
    'GraphCyclWitness2Cost',
    'GraphCyclWitness2FullCost',
    'GraphCyclWitness3Cost',
    'freq_even',
    'expected_parity',
    'get_substring'
    'append_measurements',
    'gen_meas_circuits',
    'bind_params',
    'Batch',
]

import abc
import pdb
import sys
import copy
import numpy as np
import qiskit as qk
import utilities as ut

#import itertools as it
pi =np.pi

#======================#
# Basic cost interface
#======================#
class CostInterface(metaclass=abc.ABCMeta):
    """ Impliments interface that can be used in batch processing"""

    @property
    @abc.abstractmethod
    def meas_circuits(self):
        """ Returns a list of measurement circs required to evaluate cost function"""
        raise NotImplementedError
    
    @property
    @abc.abstractmethod
    def qk_vars(self):
        """ Returns a list of qiskit.circuit.parameter.Parameter objects for the paramaterised circs"""
        raise NotImplementedError
    
    @abc.abstractmethod
    def evaluate_cost(self, results : qk.result.result.Result, 
                      name = None):
        """ Returns the result of the cost function from a qk results object, 
            optional to spesify a name to give the results list
            TODO: extend to allow list of names"""
        raise NotImplementedError
    
   

#======================#
# Base class
#======================#
class Cost(CostInterface):
    """
    This base class defines all the ingredients necessary to evaluate a cost 
    function based on an ansatz circuit:
        + what should be measured and how many times
        + how the measurements outcomes(counts) should be aggregated to return 
          an estimate of the cost
        + how should be the full(ansatz+measurements) circuit generated and 
          transpiled
        
    Logic of computing the cost are defined by the followings (which are not
    implemented in the base class but should be implemented in the subclasses):
        + self._list_meas is a list of M strings indicating all the measurement 
            settings required
        + self._meas_func is a single function taking as an input the list of 
            the M outputs from the execution of the circuits (counts dictionaries) 
            and returning a single value
    
    Other bits of logic have been included:
        + transpile
          ++ if False the circuit is only transpiled once. Then 
             in this case 'args' should contain 
          ++if True the circuit is transpiled at each call of the function
        + keep_res 
          ++ if True the results from the execution of the circuits are kept 
             (appended) in self._res
        + shot_noise
          ++ added to see shot noise to better estimate difference in results (maybe this is overkill)
          
    Bits removed:
        - No longer accepts pretranspiled circuits, ansatz must now be class and
            dealing with pre-transpiling should happen there. 

    Terminology:
        + ansatz: Object of ansatz class that has all needed properties, some 
        + circuit: quantum circuit 
        + qk_vars qiskit.parameter objects
        + measurable circuit: circuit with measurement operations
        
    """
    def __init__(self, ansatz, instance, 
                 fix_transpile = True, # maybe redundent now
                  keep_res = False, 
                  verbose = True, 
                  noise_model = None,
                  debug = False, 
                  error_correction = False,
                  name = None, **args):
        """ initialize the cost function taking as input parameters:
            + ansatz : either a function taking parameters as input and 
                       returning a circuit, 
                       or a transpiled circuit
            + N <int>: the number of qubits
            + instance (QuantumInstance)
        """
        if debug: pdb.set_trace()
        self.name = name
        self.ansatz = ansatz
        self.instance = instance
        self.nb_qubits = ansatz.nb_qubits  # may be redundant
        self.dim = np.power(2,ansatz.nb_qubits)
        self.nb_params = ansatz.nb_params # maybe redundant
        self.fix_transpile = fix_transpile # is it needed
        self.verbose = verbose
        self._keep_res = keep_res
        self._res = []
        # These methods needs to be implemented in the subclasses
        #--------------------------------------
        self._list_meas = self._gen_list_meas()  
        self._meas_func = self._gen_meas_func() 
        #--------------------------------------
        self.main_circuit = ansatz.circuit
        self._untranspiled_main_circuit = copy.deepcopy(ansatz.circuit)
        self._qk_vars = ansatz.params
        self._meas_circuits = gen_meas_circuits(self._untranspiled_main_circuit, 
                                                self._list_meas)
        self._meas_circuits = self.instance.transpile(self._meas_circuits)
        self._label_circuits()
        #--------------------------------------
        self.err_corr = error_correction
        if(self.err_corr):
            raise NotImplementedError
    
    def __call__(self, params, debug=False):
        """ Estimate the CostFunction for some parameters - Has a known buy:
            if number of measurement settings > max_job_size """
        if debug: pdb.set_trace()
        # reshape the inputs
        params_reshaped = np.atleast_2d(params)
        nb_meas = len(self._list_meas) #number of meas taken per set of parameters
        nb_params = len(params_reshaped) #number of different parameters
        
        # List of all the circuits to be ran
        bound_circs = []
        for p in params_reshaped:
            bound_circs += bind_params(self._meas_circuits, p, self._qk_vars)
        results = self.instance.execute(bound_circs, 
                                        had_transpiled=self.fix_transpile)         
        counts = [results.get_counts(i) for i in range(len(bound_circs))]
        counts = np.reshape(counts, newshape=[nb_params, nb_meas])
        
        # reshape the output
        res = np.array([self._meas_func(c) for c in counts]) 
        if np.ndim(res) == 1: 
            res = res[:,np.newaxis]
        if self.verbose: print(res)
        return res 

    def _gen_qk_vars(self):
        raise NotImplementedError("This function is now in the Ansatz class")        
                    
    def _init_res(self):
        """ Flush the res accumulated so far """
        self._res = []

    def _gen_list_meas(self):
        """ To be implemented in the subclasses """
        raise NotImplementedError()
        
    def _gen_meas_func(self):
        """ To be implemented in the subclasses """
        raise NotImplementedError()
    
    def _label_circuits(self):
        """ Gives (random name) to all circuits to they can be identified in the results obj"""
        if self.name == None:
            self.name = 'circuit_' + ut.gen_random_str(5)
        self.main_circuit.name = self.name
        for c in self._meas_circuits:
            c.name = self.name
            
    @property
    def meas_circuits(self):
        """ Returns list of measurement circuits needed to evaluate the cost function"""
        circs = self._meas_circuits
        return circs
    
    @property
    def qk_vars(self):
        """ Returns parameter objects in the circuit"""
        return self._qk_vars
    
    def evaluate_cost(self, results_obj, name = None):
        """ Returns cost value from results object/count list"""
        count_list = []
        if name == None:
            name = self.name
        for ii in range(len(results_obj.results)):
            if name in results_obj.results[ii].header.name:
                count_list.append(results_obj.get_counts(ii))
        return self._meas_func(count_list)

    def shot_noise(self, params, nb_experiments=8):
        """ Sends a single job many times to see shot noise"""        
        params = [params for ii in range(nb_experiments)]
        return self.__call__(params)
    
    def check_layout(self):
        """ Draft, check if all the meas_circuit have the same layout
        TODO: remove except if really needed
        """
        ref = self.main_circuit
        test = [compare_layout(ref, c) for c in self._meas_circuits]
        return np.all(test)

    def compare_layout(self, cost2, verbose=True):
        """ Draft, goal compare transpiled circuits (self._maincircuit)
        and ensure they have the same layout"""
        test1 = self.check_layout()
        test2 = cost2.check_layout()
        test3 = compare_layout(self.main_circuit, cost2.main_circuit)
        if verbose: 
            print("self: same layout - {}".format(test1))
            print("cost2: same layout - {}".format(test2))
            print("self and cost2: same layout - {}".format(test3))
        return test1 * test2 *test3
    
    def check_depth(self, long_output=False, delta = 1):
        """ Check the depths of the measurable circuits, are all within a delta
        """
        depth = [c.depth() for c in self._meas_circuits]
        test = (max(depth) - min(depth)) <=delta
        return test
    
    def get_depth(self, num=None):
        """ Get the depth of the circuit(s)
        if num=None main_circuit / num=-1 all the meas_circ / else meas_circ[num] 
        """
        circ = self._return_circuit(num)
        depth = [c.depth() for c in circ]
        return depth
    
    def compare_depth(self, cost2, verbose=True, delta=0):
        """ Draft, goal compare transpiled circuits (self._maincircuit)
        and ensure they have the same layout"""
        depth1 = self.check_depth(long_output=True)
        depth2 = cost2.check_depth(long_output=True)
        test1 = np.abs(max(depth1) - max(depth2)) <= delta
        test2 = np.abs(min(depth1) - min(depth2)) <= delta
        test = test1 and test2
        if verbose: 
            print("self and cost2: same depth - {}".format(test))
            print("self min-max: {} and {}".format(min(depth1), max(depth1)))
            print("cost2 min-max: {} and {}".format(min(depth2), max(depth2)))
        return test

    def draw(self, num=None, depth = False):
        """ Draw one of the circuit 
        if num=None main_circuit / num=-1 all the meas_circ / else meas_circ[num] 
        """
        circs = self._return_circuit(num)
        for c in circs:
            print(c)
            if depth:
                print(c.depth())
        
    def _return_circuit(self, num=None):
        """ Return a list of circuits according to num following the convention:
        if num=None main_circuit / num=-1 all the meas_circ / else meas_circ[num] 
        """
        if num is None:
            circ = [self.main_circuit]
        elif num >= 0:
            circ = [self._meas_circuits[num]]
        elif num == -1:
            circ = self._meas_circuits
        return circ

def compare_layout(circ1, circ2):
    """ Draft, define a list of checks to compare transpiled circuits
        not clear what the rules should be (or what would be a better name)
        So far: compare the full layout"""
    test = True
    test &= (circ1._layout.get_physical_bits() == circ2._layout.get_physical_bits())
    test &= (circ1.count_ops()['cx'] == circ2.count_ops()['cx'])
    return test

#======================#
# Subclasses: GHZ related costs
#======================#
class GHZPauliCost(Cost):
    """ Cost = fidelity w.r.t. a N-qubit GHZ state, estimated based on the 
    expected values of N-fold Pauli operators (e.g. 'XXY')
    """   
    # Hardcoded list of measurements settings for GHZ of different sizes
    # {'nb_qubits':(meas_strings, weights)}, wehere the measurement string is a 
    # list of Pauli operators and the weights correspond to the decomposition 
    # of the GHZ state in the Pauli tensor basis (up to a constant 1/dim)
    # It could be automated to deal with arbitrary size state
    _GHZ_PAULI_DECOMP = {
    '2':(
            ['xx', 'yy', 'zz'], 
            np.array([1.,-1.,1.])
            ),
    '3':(
            ['1zz','xxx','xyy','yxy','yyx','z1z','zz1'], 
            np.array([1., 1., -1., -1., -1., 1.,1.])
            ),
    '4':( 
            ['11zz','1z1z','1zz1','xxxx','xxyy','xyxy','xyyx','yxxy','yxyx',
             'yyxx','yyyy','z11z','z1z1','zz11','zzzz'],
            np.array([1.,1.,1.,1.,-1.,-1.,-1.,-1.,-1.,-1.,1.,1.,1.,1.,1.])
            )
        }
        
    def _gen_list_meas(self):
        return self._GHZ_PAULI_DECOMP[str(self.nb_qubits)][0]
    
    def _gen_meas_func(self):
        """ expected parity associated to each of the measurement settings"""
        weights = self._GHZ_PAULI_DECOMP[str(self.nb_qubits)][1]
        dim = self.dim
        def meas_func(counts):
            return (1+np.dot([expected_parity(c) for c in counts], weights))/dim
        return meas_func

class GHZWitness1Cost(Cost):
    """ Cost based on witnesses for genuine entanglement ([guhne2005])
    Stabilizer generators S_l of GHZ are (for n=4) S = <XXXX, ZZII, IZZI, IIZZ>
    To estimate S_1 to S_n only requires two measurement settings: XXXX, ZZZZ
    Cost =  (S_1 - 1)/2 + Prod_l>1 [(S_l + 1)/2] """   
    def _gen_list_meas(self):
        """ two measurement settings ['x...x', 'z...z']"""
        N = self.nb_qubits
        list_meas = ['x'*N, 'z'*N]
        return list_meas
    
    def _gen_meas_func(self):
        """ functions defining how outcome counts should be used """
        N = self.nb_qubits
        def meas_func(counts):
            S1 = freq_even(counts[0])
            S2 = np.array([freq_even(counts[1], indices=[i,i+1]) for i in range(N-1)])
            return 0.5*(S1-1) + np.prod((S2+1)/2)
        return meas_func

class GHZWitness2Cost(Cost):
    """ Exactly as GHZWitness1Cost except that Cost =  Sum_l[S_l] - (N-1)I """   
    
    def _gen_list_meas(self):
        """ two measurement settings ['x...x', 'z...z']"""
        N = self.nb_qubits
        list_meas = ['x'*N, 'z'*N]
        return list_meas
    
    def _gen_meas_func(self):
        """ functions defining how outcome counts should be used """
        N = self.nb_qubits
        def meas_func(counts):
            S1 = freq_even(counts[0])
            S2 = np.array([freq_even(counts[1], indices=[i,i+1]) for i in range(N-1)])
            return S1 + np.sum(S2) - (N -1)
        return meas_func
    
#======================#
# Subclasses: Graph states
#======================#    
class GraphCyclPauliCost(Cost):
    """ A N-qubit Cyclical graph has edges = [[1,2],[2,3],...,[N-1,N],[N,1]]
    Cost = fidelity, estimated based on the expected values of the N-fold Pauli 
    operators (e.g. 'XXY')
    """   
    # Hardcoded list of measurements settings for Cyclical graph states of 
    #different sizes {'nb_qubits':(meas_strings, weights)}, wehere the measurement 
    # string is a list of Pauli operators and the weights correspond to the 
    # decomposition of the target state in the Pauli tensor basis (up to a constant 1/dim)
    # It could be automated to deal with arbitrary size state
    _CYCLICAL_PAULI_DECOMP = {
    '2':(
            ['1x','x1','xx'], 
            np.array([1,1,1])
            ),
    '3':(
            ['1yy','xxx','xzz','y1y','yy1','zxz','zzx'], 
            np.array([1,-1,1,1,1,1,1])
            ),
    '4':( 
            ['1x1x','1yxy','1zxz','x1x1','xxxx','xy1y','xz1z','y1yx','yxy1','yyzz',
             'yzzy','z1zx','zxz1','zyyz','zzyy'],
            np.array([1,-1,1,1,1,-1,1,-1,-1,1,1,1,1,1,1])
            ),
    '5':( 
            ['11zxz','1x1yy','1xzzx','1yxxy','1yy1x','1zxz1','1zyyz','x1xzz','x1yy1',
             'xxxxx','xxy1y','xy1yx','xyzzy','xz11z','xzzx1','y1x1y','y1yxx','yxxy1',
             'yxyzz','yy1x1','yyz1z','yz1zy','yzzyx','z11zx','z1zyy','zx1xz','zxz11',
             'zyxyz','zyyz1','zzx1x','zzyxy'],
            np.array([1,1,1,1,1,1,1,1,1,-1,1,1,-1,1,1,1,1,1,-1,1,1,1,-1,1,1,1,1,-1,1,1,-1])
            ),
    '6':( 
            ['111zxz','11zxz1','11zyyz','1x1x1x','1x1yxy','1xz1zx','1xzzyy','1yxxxy',
             '1yxy1x','1yy1yy','1yyzzx','1zx1xz','1zxz11','1zyxyz','1zyyz1','x1x1x1',
             'x1xz1z','x1yxy1','x1yyzz','xxxxxx','xxxy1y','xxy1yx','xxyzzy','xy1x1y',
             'xy1yxx','xyz1zy','xyzzyx','xz111z','xz1zx1','xzzxzz','xzzyy1','y1x1yx',
             'y1xzzy','y1yxxx','y1yy1y','yxxxy1','yxxyzz','yxy1x1','yxyz1z','yy1xzz',
             'yy1yy1','yyz11z','yyzzx1','yz11zy','yz1zyx','yzzx1y','yzzyxx','z111zx',
             'z11zyy','z1zx1x','z1zyxy','zx1xz1','zx1yyz','zxz111','zxzzxz','zyxxyz',
             'zyxyz1','zyy1xz','zyyz11','zzx1yy','zzxzzx','zzyxxy','zzyy1x'],
            np.array([1,1,1,1,-1,1,1,-1,-1,1,1,1,1,-1,1,1,1,-1,1,1,-1,-1,1,-1,-1,
                      -1,1,1,1,1,1,-1,1,-1,1,-1,1,-1,-1,1,1,1,1,1,-1,1,1,1,1,1,
                      -1,1,1,1,1,1,-1,1,1,1,1,1,1])
            )
        }
        
    def _gen_list_meas(self):
        return self._CYCLICAL_PAULI_DECOMP[str(self.nb_qubits)][0]
    
    def _gen_meas_func(self):
        """ expected parity associated to each of the measurement settings"""
        weights = self._CYCLICAL_PAULI_DECOMP[str(self.nb_qubits)][1]
        dim = self.dim
        def meas_func(counts):
            return (1+np.dot([expected_parity(c) for c in counts], weights))/dim
        return meas_func

class GraphCyclWitness1Cost(Cost):
    """ Cost function based on the construction of witnesses for genuine 
    entanglement ([guhne2005])
    Stabilizer generators S_l of cyclical graph states are (for N=4 qubits) 
        S = <XZIZ, ZXZI, IZXZ, ZIZX>
    To estimate S_1 to S_N only requires two measurement settings: XZXZ, ZXZX
    Cost =  (S_1 - 1)/2 + Prod_l>1 [(S_l + 1)/2] 
    !!! ONLY WORK FOR EVEN N FOR NOW !!!
    !!! PROBABLY WRONG (or at least not understood clearly) !!!
    """
    def _gen_list_meas(self):
        """ two measurement settings ['zxzx...zxz', 'xzxzx...xzx']"""
        N = self.nb_qubits
        if (N%2): 
            raise NotImplementedError("ATM cannot deal with odd N")
        else:
            meas_odd = "".join(['zx'] * (N//2))
            meas_even = "".join(['xz'] * (N//2))
        return [meas_odd, meas_even]
    
    def _gen_meas_func(self):
        raise Warning("This is likely broken be careful")
        """ functions defining how outcome counts should be used """
        N = self.nb_qubits
        if (N%2): 
            raise NotImplementedError("ATM cannot deal with odd N")
        else:
            ind_odd = [[i, i+1, i+2] for i in range(0,N-2, 2)] + [[0, N-2, N-1]]  
            ind_even = [[i, i+1, i+2] for i in range(1,N-2, 2)] + [[0, 1, N-1]]
            def meas_func(counts):
                counts_odd, counts_even = counts[0], counts[1]
                S_odd = np.array([expected_parity(counts_odd, indices=i) for i in ind_odd])
                S_even = np.array([expected_parity(counts_even, indices=i) for i in ind_even])
                return 0.5*(S_even[-1]-1) + np.prod((S_odd+1)/2) * np.prod((S_even[:-1]+1)/2) 
        return meas_func

class GraphCyclWitness2Cost(Cost):
    """ Exactly as GraphCyclWitness1Cost except that:
        Cost =  Sum_l[S_l] - (N-1)I """   
    def _gen_list_meas(self):
        """ two measurement settings ['zxzx...zxz', 'xzxzx...xzx']"""
        N = self.nb_qubits
        if (N%2): 
            raise NotImplementedError("ATM cannot deal with odd N")
        else:
            meas1 = "".join(['zx'] * (N//2))
            meas2 = "".join(['xz'] * (N//2))
        return [meas1, meas2]
    
    def _gen_meas_func(self):
        """ functions defining how outcome counts should be used """
        N = self.nb_qubits
        if (N%2): 
            raise NotImplementedError("ATM cannot deal with odd N")
        else:
            ind_odd = [[i, i+1, i+2] for i in range(0,N-2, 2)] + [[0, N-2, N-1]]  
            ind_even = [[i, i+1, i+2] for i in range(1,N-2, 2)] + [[0, 1, N-1]]
            def meas_func(counts):
                counts_odd, counts_even = counts[0], counts[1]
                S_odd = np.array([expected_parity(counts_odd, indices=i) for i in ind_odd])
                S_even = np.array([expected_parity(counts_even, indices=i) for i in ind_even])
                return np.sum(S_odd) + np.sum(S_even) - (N-1)
        return meas_func

class GraphCyclWitness2FullCost(Cost):
    """ Same cost function as GraphCyclWitness2Cost, except that the measurement
    settings to obtain the expected values of the generators S_l have been
    splitted into N measurent settings (rather than 2), and now each measurement
    settings involved only 3 measurements instead of N
    -> measurement outcomes should be less noisy as less measurements are
       involved per measurement settings
    """   
    def _gen_list_meas(self):
        """ N measurement settings ['xz1..1z', 'zxz1..1', .., 'z1..1zx' ]"""
        N = self.nb_qubits
        list_meas = []
        for ind in range(N):    
            meas = ['1'] * N
            meas[(ind-1) % N] = 'z'
            meas[ind % N] = 'x'
            meas[(ind+1) % N] = 'z'
            list_meas.append(''.join(meas))
        return list_meas
    
    def _gen_meas_func(self):
        """ functions defining how outcome counts should be used """
        N = self.nb_qubits
        def meas_func(counts):
            exp = [expected_parity(c) for c in counts]
            return np.sum(exp)  - (N-1)
        return meas_func

class GraphCyclWitness3Cost(Cost):
    """ Exactly as GraphCyclWitness1Cost except that Cost =  XXX
    To implement"""   
    
    def _gen_list_meas(self):
        """ N measurement settings ['xz1..1z', 'zxz1..1', .., 'z1..1zx' ]"""
        N = self.nb_qubits
        list_meas = []
        for ind in range(N):    
            meas = ['1'] * N
            meas[(ind-1) % N] = 'z'
            meas[ind % N] = 'x'
            meas[(ind+1) % N] = 'z'
            list_meas.append(''.join(meas))
        return list_meas
    
    def _gen_meas_func(self):
        """ functions defining how outcome counts should be used """
        N = self.nb_qubits
        def meas_func(counts):
            exp = [expected_parity(c) for c in counts]
            return np.sum(exp)  - (N-1)
        return meas_func

# ------------------------------------------------------
# Functions to compute expected values based on measurement outcomes counts as 
# returned by qiskit
# ------------------------------------------------------
def freq_even(count_result, indices=None):
    """ return the frequency of +1 eigenvalues:
    The +1 e.v. case corresponds to the case where the number of 0 in the 
    outcome string is even
    
    indices: list<integer>
             if not None it allows to consider only selected elements of the 
             outcome string
    """
    nb_odd, nb_even = 0, 0
    for k, v in count_result.items():
        k_invert = k[::-1]
        sub_k = get_substring(k_invert, indices)
        nb_even += v * (sub_k.count('1')%2 == 0)
        nb_odd += v * (sub_k.count('1')%2)
    return nb_even / (nb_odd + nb_even)

def expected_parity(results,indices=None):
    """ return the estimated value of the expectation of the parity operator:
    P = P+ - P- where P+(-) is the projector 
    Comment: Parity operator ircuit.quantumcircuit.QuantumCircuitircuit.quantumcircuit.QuantumCircuitmay nor be the right name
    """
    return 2 * freq_even(results, indices=indices) - 1

def get_substring(string, list_indices=None):
    """ return a substring comprised of only the elements associated to the 
    list of indices
    Comment: probably already exist or there may be a better way"""
    if list_indices == None:
        return string
    else:
        return "".join([string[ind] for ind in list_indices])

# ------------------------------------------------------
# Some functions to deals with appending measurement and param bindings  
# ------------------------------------------------------
def append_measurements(circuit, measurements, logical_qubits=None):
    """ Append measurements to one circuit:
        TODO: Replace with Weighted pauli ops?"""
    circ = copy.deepcopy(circuit)
    num_creg = len(measurements.replace('1',''))
    if num_creg > 0:
        cr = qk.ClassicalRegister(num_creg, 'classical')
        circ.add_register(cr)
    if logical_qubits is None: 
        logical_qubits = np.arange(circ.num_qubits)
    creg_idx = 0
    for qb_idx, basis in enumerate(measurements):
        qubit_number = logical_qubits[qb_idx]
        if basis == 'z':
            circ.measure(qubit_number, creg_idx)
            creg_idx += 1
        elif basis == 'x':
            circ.u2(0.0, pi, qubit_number)  # h
            circ.measure(qubit_number, creg_idx)
            creg_idx += 1
        elif basis == 'y':
            circ.u1(-np.pi / 2, qubit_number)  # sdg
            circ.u2(0.0, pi, qubit_number)  # h
            circ.measure(qubit_number, creg_idx)
            creg_idx += 1
        elif basis != '1':
            raise NotImplementedError('measurement basis {} not understood').format(basis)
    return circ

def gen_meas_circuits(main_circuit, meas_settings, logical_qubits=None):
    """ Return a list of measurable circuit based on a main circuit and
    different settings"""
    c_list = [append_measurements(main_circuit.copy(), m, logical_qubits) 
                  for m in meas_settings] 
    return c_list

def bind_params(circ, param_values, param_variables):
    """ Take a list of circuits with bindable parameters and bind the values 
    passed according to the param_variables
    Returns the list of circuits with bound values DOES NOT MODIFY INPUT
    (i.e. hardware details??)
    """
    if type(circ) != list: circ = [circ]
    val_dict = {key:val for key,val in zip(param_variables, param_values)}
    bound_circ = [cc.bind_parameters(val_dict) for cc in circ]
    return bound_circ  

#======================#
# Cross-fidelity class
#======================#

class CrossFidelity(CostInterface):

    def __init__(self,
                 comparison_obj,
                 ansatz,
                 quantum_instance,
                 seed=0,
                 nb_random=5,
                 prefix_string='Haar_Random'
                 ):
        """
        """

        # parse comparison object
        if isinstance(comparison_obj,qk.QuantumCircuit):
            # recieved a fixed quantum circuit
            raise NotImplementedError
        elif isinstance(comparison_obj,AnsatzInterface):
            # recieved an ansatz object
            raise NotImplementedError
        elif type(comparison_obj) == dict:
            # recieve a results dictionary
            # could have checking here on the results dictionary
            pass
        else:
            print("Type of comparison_obj not recognised. Please pass "
                + "either a results dictionary or a QuantumCircuit.",
                file=sys.stderr)
            raise ValueError

        # generate a numpy RandomState using the seed
        self.rand_state = np.random.RandomState(seed=seed)

        # store ansatz (add type checking here?)
        self.ansatz = ansatz

        # store quantum instance
        self.quantum_instance = quantum_instance

        # store other properties
        self._nb_random = nb_random
        self._prefix_string = prefix_string
        self._seed = seed

    def meas_circuits(self):
        pass

    def qk_vars(self):
        pass

    def evaluate_cost(self,results,name=None):
        pass

    def _append_random_unitaries_single_circ(self):
        """ 
        Creates a list of self._nb_random circuits with Haar random unitaries
        """
        


        
        circ_list = []
        # Run over different numbers of circuits
        for ii in range(nb_random):
            # Fix circuit and set random seed (so each block has SAME unitaries)
            this_circ = copy.deepcopy(circ)
            this_circ.name = prefix + '_' +  str(ii) + '_' + this_circ.name
            nb_qubits = this_circ.qregs[qregs_blocks[0]].size
            seeds = np.random.randint(0, 2**32, nb_qubits)
            for qregs_block in qregs_blocks:
                this_circ = _random_measurement_helper(this_circ, 
                                                       qregs_block=qregs_block, 
                                                        seeds=seeds)
            circ_list.append(this_circ)
        return circ_list


    def _random_measurement_helper(circ, 
                                   seeds, 
                                   qregs_block=0):
        """Appends (seeded) random unitaries for a circuit
            - Will modify input circ if the input circ is passes as object
            - Not made to be interacted with directly 
            - Adds measurement registers with same name as qregs_block
            - Assumes circuit construction is created with single /mutiple blocks"""
        # get the registers to measure and add classical bits
        qregs = circ.qregs[qregs_block]
        nb_qubits = qregs.size
        cbits = qk.ClassicalRegister(nb_qubits, 'cl_'+qregs.name)
        circ.add_register(cbits)

        
        # generate Haar random (with known seeds)
       # if type(seeds) is not list:
       #     seeds = np.random.randint(0, 2**32, nb_qubits)
        u_random = [qk.quantum_info.random_unitary(2, seed=seeds[ii]) 
                    for ii in range(nb_qubits)]
        
        # append unitaries and measure to right classical registers
        for ii in range(nb_qubits):
            circ.append(u_random[ii], [qregs[ii]])
        circ.measure(qregs, cbits)
        return circ

<<<<<<< HEAD
class Batch():
    """ New class that batches circuits together for a single execute.
        MERGE: assumes optim class has .prefix (can be hashed random string)"""
    def __init__(self, instance = None):
        self.circ_list = []
        self._last_circ_list = None
        self._last_results_obj = None
        self.instance = instance
        self._known_optims = []
    
    def submit(self, optim):
        """ Adds new circuits requested by the optimizer to the list of circs
            to execute. """
        name = optim.prefix
        if name in self._known_optims:
            raise AttributeError("Currently has submitted optim of same name - please rename")
        circ_list = copy.deepcopy(optim.circs_to_exec)
        for circ in circ_list:
            circ.name = name + circ.name
        self.circ_list += circ_list
        self._known_optims += [name]
    
    def execute(self):
        results = self.instance.execute(self.circ_list, had_transpiled=True)
        self._last_results_obj = results
        self._last_circ_list = self.circ_list
        self.circ_list = []
        self._known_optims = []
    
    def result(self, optim):
        name = optim.prefix
        results_di = self._last_results_obj.to_dict()
        relevant_results = []
        for experiment in results_di['results']:
            if name in experiment['header']['name']:
                experiment['header']['name'] = experiment['header']['name'].split(name)[1]
                relevant_results.append(experiment)
        results_di['results'] = relevant_results
        results_obj = qk.result.result.Result.from_dict(results_di)
        return results_obj
     
    def _batch_create(self, gate_map, ansatz, cost_function, 
                      nb_params, nb_qubits,
                      be_manager, nb_shots, optim_lvl, seed):
        """ TODO: Make seperate function when we make batch.py
            Idea is to spam many cost functions for the optimizers"""
        raise NotImplementedError
        def _gen_inst_list(self, nb_shots, optim_lvl):
            """ Generates a list of instances with different layouts from which the 
                circuits are transpiled. These instances are NEVER used to execute"""
            gate_map = self.gate_map
            inst_list = []
            for gm in gate_map:
                inst = self._backend_manager.gen_instance_from_current(nb_shots=nb_shots,
                                                                       optim_lvl=optim_lvl,
                                                                       initial_layout=gm,
                                                                       seed_transpiler=self.seed)
                inst_list.append(inst)
            return inst_list
        self._instance_list = self._gen_inst_list(nb_shots=nb_shots,
                                                  optim_lvl=optim_lvl)
        self.seed = seed
        self._backend_manager = be_manager
        self.ansatz = np.atleast_1d(ansatz).tolist()
        self.cost_function = np.atleast_1d(cost_function).tolist()
        self.gate_map = np.atleast_2d(gate_map).tolist()
        """ Returns a list of cost classes for each of inputs"""
        if len(self.cost_function) > 1 and len(self.ansatz) > 1 and len(self.gate_map) > 1:
            raise NotImplementedError()
        cost_list = []    
        if len(self.cost_function) > 1:
            # iter over cost functions
            instance = self._instance_list[0]
            ansatz = self.ansatz[0]
            for cf in self.cost_function:
                cost_list.append(cf(ansatz = ansatz,
                                    N = nb_qubits,
                                    instance = instance,
                                    nb_params = nb_params))
        elif len(self.ansatz) > 1:
            # iter over ansatz
            cost_function = self.cost_function[0]
            instance = self._instance_list[0]
            for ans in self.ansatz:
                cost_list.append(cost_function(ansatz = ans,
                                               N = nb_qubits, 
                                               instance = instance, 
                                               nb_params = nb_params))
        elif len(self.gate_map) > 1:
            # iter over gate map
            cost_function = self.cost_function[0]
            ansatz = self.ansatz[0]
            for inst in self._instance_list:
                cost_list.append(cost_function(ansatz = ansatz,
                                               N = nb_qubits, 
                                               instance = inst, 
                                               nb_params = nb_params))
        return cost_list
=======


            
>>>>>>> 0afcea7b
        
#%%
# -------------------------------------------------------------- #

if __name__ == '__main__':
    from qiskit.test.mock import FakeRochester
    import ansatz as anz
    fake = FakeRochester() # not working
    simulator = qk.Aer.get_backend('qasm_simulator')
    backends = [simulator]
    sim = simulator
    for sim in backends:
        #-----#
        # Verif conventions
        #-----#
        ansatz = anz.AnsatzFromFunction(anz._GHZ_3qubits_6_params_cx0)
        
        bound_circ = bind_params(ansatz.circuit, [1,2,3,4,5,6], ansatz.circuit.parameters)
        
        inst = qk.aqua.QuantumInstance(sim, shots=8192, optimization_level=3)
        transpiled_cir = inst.transpile(bound_circ)[0]
        m_c = gen_meas_circuits(transpiled_cir, ['zzz'])
        res = inst.execute(m_c)
        counts = res.get_counts()
        
        #-----#
        # GHZ
        #-----#
        # Create an ansatz capable of generating a GHZ state (not the most obvious 
        # one here) with the set of params X_SOL

        X_SOL = np.pi/2 * np.array([1.,1.,2.,1.,1.,1.])
        X_LOC = np.pi/2 * np.array([1., 0., 4., 0., 3., 0.])
        X_RDM = np.random.uniform(0.0, 2*pi, size=(6,1))
        
        # Create an instance
        sim = qk.Aer.get_backend('qasm_simulator')
        inst = qk.aqua.QuantumInstance(sim, shots=8192, optimization_level=3)
        
        # Verif the values of the different GHZ cost
        # Fidelity
        ghz_cost = GHZPauliCost(ansatz=ansatz, instance = inst)
        assert ghz_cost(X_SOL) == 1.0, "For this ansatz, parameters, cost function should be one"
        assert np.abs(ghz_cost(X_LOC) - 0.5) < 0.1, "For this ansatz and parameters, the cost function should be close to 0.5 (up to sampling error)"
        
        test_batch = ghz_cost([X_SOL] * 10)
        
        # Witnesses inspired cost functions: they are different compared to the fidelity
        # but get maximized only when the state is the right one
        ghz_witness1 = GHZWitness1Cost(ansatz=ansatz, instance = inst, N=3, nb_params=6)
        assert ghz_witness1(X_SOL) == 1.0, "For this ansatz, parameters, cost function should be one"
        assert np.abs(ghz_witness1(X_LOC) - 0.31) < 0.1, "For this ansatz and parameters, the cost function should be close to 0.31 (up to sampling error)"

        ghz_witness2 = GHZWitness2Cost(ansatz=ansatz, instance = inst, N=3, nb_params=6)
        assert ghz_witness2(X_SOL) == 1.0, "For this ansatz, parameters, cost function should be one"
        assert np.abs(ghz_witness2(X_LOC) + 0.5) < 0.1, "For this ansatz and parameters, the cost function should be close to 0.31 (up to sampling error)"    
        
        
        
        #-----#
        # Cyclical graph states
        #-----#

        ansatz = anz.AnsatzFromFunction(anz._GraphCycl_6qubits_6params)
        X_SOL = np.pi/2 * np.ones(ansatz.nb_params) # sol of the cycl graph state for this ansatz
        X_RDM = np.array([1.70386471,1.38266762,3.4257722,5.78064,3.84102323,2.37653078])
        #X_RDM = np.random.uniform(low=0., high=2*np.pi, size=(N_params,))
        
        # Create an instance
        sim = qk.Aer.get_backend('qasm_simulator')
        inst = qk.aqua.QuantumInstance(sim, shots=8192, optimization_level=3)
        graph_cost = GraphCyclPauliCost(ansatz=ansatz, instance = inst)
        
        fid_opt = graph_cost(X_SOL)
        fid_rdm = graph_cost(X_RDM)
        assert fid_opt == 1.0, "For this ansatz, parameters, cost function should be one"
        assert (fid_opt-fid_rdm) > 1e-4, "For this ansatz, parameters, cost function should be one"
        
        if False: # don't test the broken witness (raises warning now)
            graph_cost1 = GraphCyclWitness1Cost(ansatz=ansatz, instance = inst)
            cost1_opt = graph_cost1(X_SOL)
            cost1_rdm = graph_cost1(X_RDM)
            assert cost1_opt == 1.0, "For this ansatz, parameters, cost function should be one"
            assert  (fid_rdm - cost1_rdm) > 1e-4, "cost function1 should be lower than true fid"
        
        graph_cost2 = GraphCyclWitness2Cost(ansatz=ansatz, instance = inst)
        cost2_opt = graph_cost2(X_SOL)
        cost2_rdm = graph_cost2(X_RDM)
        assert cost2_opt == 1.0, "For this ansatz, parameters, cost function should be one"
        assert  (fid_rdm - cost2_rdm) > 1e-4, "cost function should be lower than true fid"
        
        graph_cost2full = GraphCyclWitness2FullCost(ansatz=ansatz, instance = inst)
        cost2full_opt = graph_cost2full(X_SOL)
        cost2full_rdm = graph_cost2full(X_RDM)
        assert cost2full_opt == 1.0, "For this ansatz, parameters, cost function should be one"
        assert  (fid_rdm - cost2_rdm) > 1e-4, "cost function should be lower than true fid"
        assert  np.abs(cost2full_rdm - cost2_rdm) < 0.1, "both cost function should be closed"
        
        X_SOL = np.pi/2 * np.array([1.,1.,2.,1.,1.,1.])
        circs0 = ghz_cost.meas_circuits
        circs1 = ghz_witness2.meas_circuits
        circs0 = bind_params(circs0, X_SOL, ghz_cost.qk_vars)
        circs1 = bind_params(circs1, X_SOL, ghz_witness2.qk_vars)
        circs = circs0 + circs1
        res = inst.execute(circs, had_transpiled=True)
        
        assert ghz_cost.evaluate_cost(res) == 1.0, "For passing in results object, check the solutions are correct"
        assert ghz_witness2.evaluate_cost(res) == 1.0, "For passing in results object, check the solutions are correct"<|MERGE_RESOLUTION|>--- conflicted
+++ resolved
@@ -774,110 +774,6 @@
         circ.measure(qregs, cbits)
         return circ
 
-<<<<<<< HEAD
-class Batch():
-    """ New class that batches circuits together for a single execute.
-        MERGE: assumes optim class has .prefix (can be hashed random string)"""
-    def __init__(self, instance = None):
-        self.circ_list = []
-        self._last_circ_list = None
-        self._last_results_obj = None
-        self.instance = instance
-        self._known_optims = []
-    
-    def submit(self, optim):
-        """ Adds new circuits requested by the optimizer to the list of circs
-            to execute. """
-        name = optim.prefix
-        if name in self._known_optims:
-            raise AttributeError("Currently has submitted optim of same name - please rename")
-        circ_list = copy.deepcopy(optim.circs_to_exec)
-        for circ in circ_list:
-            circ.name = name + circ.name
-        self.circ_list += circ_list
-        self._known_optims += [name]
-    
-    def execute(self):
-        results = self.instance.execute(self.circ_list, had_transpiled=True)
-        self._last_results_obj = results
-        self._last_circ_list = self.circ_list
-        self.circ_list = []
-        self._known_optims = []
-    
-    def result(self, optim):
-        name = optim.prefix
-        results_di = self._last_results_obj.to_dict()
-        relevant_results = []
-        for experiment in results_di['results']:
-            if name in experiment['header']['name']:
-                experiment['header']['name'] = experiment['header']['name'].split(name)[1]
-                relevant_results.append(experiment)
-        results_di['results'] = relevant_results
-        results_obj = qk.result.result.Result.from_dict(results_di)
-        return results_obj
-     
-    def _batch_create(self, gate_map, ansatz, cost_function, 
-                      nb_params, nb_qubits,
-                      be_manager, nb_shots, optim_lvl, seed):
-        """ TODO: Make seperate function when we make batch.py
-            Idea is to spam many cost functions for the optimizers"""
-        raise NotImplementedError
-        def _gen_inst_list(self, nb_shots, optim_lvl):
-            """ Generates a list of instances with different layouts from which the 
-                circuits are transpiled. These instances are NEVER used to execute"""
-            gate_map = self.gate_map
-            inst_list = []
-            for gm in gate_map:
-                inst = self._backend_manager.gen_instance_from_current(nb_shots=nb_shots,
-                                                                       optim_lvl=optim_lvl,
-                                                                       initial_layout=gm,
-                                                                       seed_transpiler=self.seed)
-                inst_list.append(inst)
-            return inst_list
-        self._instance_list = self._gen_inst_list(nb_shots=nb_shots,
-                                                  optim_lvl=optim_lvl)
-        self.seed = seed
-        self._backend_manager = be_manager
-        self.ansatz = np.atleast_1d(ansatz).tolist()
-        self.cost_function = np.atleast_1d(cost_function).tolist()
-        self.gate_map = np.atleast_2d(gate_map).tolist()
-        """ Returns a list of cost classes for each of inputs"""
-        if len(self.cost_function) > 1 and len(self.ansatz) > 1 and len(self.gate_map) > 1:
-            raise NotImplementedError()
-        cost_list = []    
-        if len(self.cost_function) > 1:
-            # iter over cost functions
-            instance = self._instance_list[0]
-            ansatz = self.ansatz[0]
-            for cf in self.cost_function:
-                cost_list.append(cf(ansatz = ansatz,
-                                    N = nb_qubits,
-                                    instance = instance,
-                                    nb_params = nb_params))
-        elif len(self.ansatz) > 1:
-            # iter over ansatz
-            cost_function = self.cost_function[0]
-            instance = self._instance_list[0]
-            for ans in self.ansatz:
-                cost_list.append(cost_function(ansatz = ans,
-                                               N = nb_qubits, 
-                                               instance = instance, 
-                                               nb_params = nb_params))
-        elif len(self.gate_map) > 1:
-            # iter over gate map
-            cost_function = self.cost_function[0]
-            ansatz = self.ansatz[0]
-            for inst in self._instance_list:
-                cost_list.append(cost_function(ansatz = ansatz,
-                                               N = nb_qubits, 
-                                               instance = inst, 
-                                               nb_params = nb_params))
-        return cost_list
-=======
-
-
-            
->>>>>>> 0afcea7b
         
 #%%
 # -------------------------------------------------------------- #
