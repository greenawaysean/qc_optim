
# list of * contents
__all__ = [
    'Method',
    'ParallelRunner',
]

import sys
import pdb
import GPyOpt
import numpy as np
import utilities as ut
import copy
import cost
from abc import ABC, abstractmethod
pi = np.pi

class Method(ABC):
    """
    Interface for an optimisation method. The optimiser must have two main methods:
    one that returns a list of parameters to test and the second to update the 
    internal state. The other methods deal with creating and updating optim hyper params
    """
    
    def __init__(self, args = None):
        self._iter = 0 # keep track of iterations
        self._type = None # type
        self._iter_max = None
        self._best_x = None
        self._sub_class_init(args = args)
        
    def __call__(self, args):
        """ Allow's quick init of internal optim hyperparams etc..."""
        self._sub_class_init(args = args)
    
    @abstractmethod
<<<<<<< HEAD
    def next_evaluation(self):
        """ 
        Return a 2d np.array of shape Nxd containing the next N points (of
        dimension d) to be evaluated for
        """
=======
    def _sub_class_init(self, args):
        """ Any method spesific initial points to be passed here"""
>>>>>>> 94b24da9
        raise NotImplementedError
        
    @abstractmethod
<<<<<<< HEAD
    def update(self, X, Y):
        """ Update the state of the optimizer based on a new X (Nxd np.array of 
        parameters) and Y (Nxf np.array with f typically 1)"""
=======
    def next_evaluation_params(self):
        """ Returns a list of next parameters to be evaluated"""
>>>>>>> 94b24da9
        raise NotImplementedError
        
    @abstractmethod
    def update(self,x,y):
        """ 
        Process a new set of paramater evaluation points
        
        Parameters:
        ------------
        x: List of new parameter points evaluate
        
        y: Cost functgino evaluation(s) corresponding to x
        """
        raise NotImplementedError
    
    @property
    def iter(self):
        """ Returns number of time this method has been itterated"""
        return self._iter

    @property
    def best_x(self):
        """ Returns the best guess for current optimum"""
        return self._best_x


    def _run_with_cost(self, nb_iter, cost_obj):
        """ 
        Run the full optimization as long a cost_obj is provided to deal with the evaluation
        Parameters
        ----------
        nb_iter : int
            Number of steps
        cost_obj: Cost object
            It is used to evaluate
        Parameters
        ---------- 
        It may be moved somewhere else
        """
        for n in range(nb_iter):
            x_new = self.next_evaluation()
            name_params = ['run' + str(i) + 'p' for i len(x_new)]
            bound_circuits = cost_obj.bind_params_to_meas(next_x, name_params)            
            res_obj = cost.instance.execute(bound_circuits)
            y_new = [cost.evaluate_cost(res_obj, name = n) for n in name_params]
            self.update(x_new, y_new)


class MethodBO(Method):
    """
<<<<<<< HEAD
    Creates a warapper around GPyOpt.methods.BayesianOptimization """
    
    def __init__(
        self, 
        bo_args,
        verbose):
=======
    Creates a warapper around GPyOpt.methods.BayesianOptimization 
    TODO: .update() implement by-hand updating of dynamic weights/update model 
"""
    def _sub_class_init(self, args = None):
>>>>>>> 94b24da9
        """
        BO spesific init, optimiser is constructor if created without args, else
        optimiser is a initialized optimiser
        
        Parameters
        ------------------
        args: Input dict for a GPyOpt.methods.BayesianOptimization object. If args=None
            optimizer is the class constructor
        """
<<<<<<< HEAD
        if str(optimiser.__class__) != "<class 'type'>" or not hasattr(optimiser, 'mro'):
            raise TypeError
        raise Warning('This is experimental for now, only an example')
        self.optimiser = optimiser
        self._prefix = ut.safe_string.gen(3)
    
    def next_evaluation(self):
=======
        if args != None:
            self.evaluated_init = (type(args['X']) != ut.NoneType)
            self.optimiser = GPyOpt.methods.BayesianOptimization(**args)
            self._args = args
        else:
            self.optimiser = GPyOpt.methods.BayesianOptimization
            self.evaluated_init = False

    def next_evaluation_params(self):
>>>>>>> 94b24da9
        """
        Returns the next evaluation points requested by this optimiser
        """
        if self.evaluated_init:
            x_new = self.optimiser._compute_next_evaluations()
        else:
            size = self._args['nb_init_parallel']
            x_new = self._get_random_points_in_domain(size = size)
        return x_new
    
    def update(self, x_new, y_new):
        """
        Updates the interal state of the optimiser with the data provided
        
        TODO: Fix input input so update can accept vectors. 
        TODO: User better method to update internal model
        
        Parametres:
        -------------
        x_new: Parameter points that were requested/provided
        
        y_new: Cost functino evalutations for those parameter points
        """
#        raise Warning('Need to fix dims: can currently only update one at a time')
        self.optimiser.X = np.vstack((self.optimiser.X, x_new))
        self.optimiser.Y = np.vstack((self.optimiser.Y, y_new))
        self.optimiser._update_model(self.optimiser.normalization_type)
        
        # Is this the right place for iter? 
        self._iter += 1
        self.optimiser._update_model(self.optimiser.normalization_type)
        self._best_x = self.optimiser.X[np.argmin(self.optimiser.model.predict(self.optimiser.X, with_noise=False)[0])]
        self.evaluated_init = True
        
    def _get_random_points_in_domain(self, size=1):
        """ 
        Generate a requested number of random points distributed uniformly
        over the domain of the BO parameters. (moved from ParallelRunner)
        
        Parameters:
        ----------
        size: Number of random points requested
        """
        for idx,dirn in enumerate(self._args['domain']):
            assert int(dirn['name'])==idx, 'BO domain dims not being returned in correct order.'
            assert dirn['type']=='continuous', 'BO domain is not continuous, this is not supported.'
    
            dirn_min = dirn['domain'][0]
            dirn_max = dirn['domain'][1]
            if idx==0:
                rand_points = np.random.uniform(dirn_min, dirn_max, size=(size,1))
            else:
                _next =  np.random.uniform(dirn_min, dirn_max, size=(size,1))
                rand_points = np.hstack((rand_points,_next))
    
        return rand_points
        
        
class SPSA():
    """ Implementation of the Simultaneous Perturbation Stochastic Algo,
    Implemented to perform minimization (can be extended for maximization)
    """
    def __init__(
        self,
        spsa_args,
        verbose = False
        ):
        raise NotImplementedError('Not updated for new usage')
        """ 
        Parameters
        ----------
            cost_obj : Cost object
            verbose : bool, optional
                Set level of output of the object
            spsa_args : dict with keys/values
                'x_init': None or np.array
                'domain': None or list of N tuples
                'a': float
                'b':float 
                's':float
                't':float
                'A':float
            typical_spsa_args = {'a':1, 'b':0.628, 's':0.602, 't':0.101,'A':0}
        Comments
        ----------
        Implementation follows [Spall98] (with alpha->s and gamma->t)
        + additional restricted domain
        """
        domain = spsa_args['domain']
        x_init = spsa_args['x_init']
        if domain is None:
            self._x_min, self._x_max = -np.inf, np.inf
            assert x_init is not None, "If domain is None, x_init should be specified"
            x_init = np.atleast_1d(np.squeeze(x_init))
            assert np.ndim(x_init) == 1, "x_init should be a single set of paarmeters"
        else:
            self._x_min, self._x_max = np.array(domain)[:,0], np.array(domain)[:,1]
            if x_init is None:
                x_init = np.array([np.random.uniform(*d) for d in self.domain])
        self.domain = domain
        self.x_init = x_init
        self.nb_params = len(x_init)
        self._best_x = x_init
        self.verbose = verbose
        self.spsa_args = spsa_args
        self._x = [x_init] # track x
        self._x_mp = [] # track x -/+ perturbations
        self._x_mp_names = []  # track names
        
        #Scheduleof the perturbations and step sizes
        a, A, s, b, t = [spsa_args[k] for k in ['a', 'A','s','b','t']]
        self._alpha_schedule = lambda k: a / np.power(k+1+A, s)
        self._beta_schedule = lambda k: b / np.power(k+1, t) 
        

    def next_evaluation(self):
        """ Needs evaluation of 2 points: x_m (x minus some perturbation) and 
        x_p (x plus some perturbation)"""
        b_k = self._beta_schedule(self._iter) # size of the perturbation
        eps = np.sign(np.random.uniform(0, 1, self.nb_params) - 0.5) # direction of the perturbation
        x_last = self._x[-1]
        x_p = np.clip(x_last + b_k * eps, , self._x_min, self._x_max)
        x_m = np.clip(x_last - b_k * eps, , self._x_min, self._x_max)
        return np.array([x_m, x_p])

    def update(self, x_new, y_new):
        """ Process a new set of X, Y to update the state of the optimizer
        X, and Y should be 2d arrays with 2 elements in the first dimension """
        x_m, x_p = x_new
        y_m, y_p = y_new
        g_k = np.squeeze((y_m - y_p))/(x_p - x_m) #finite diff gradient approx 
        a_k = self.alpha_schedule(self._iter) # step size
        self._best_x = np.clip(self.x[-1] + a_k * g_k, self._x_min, self._x_max)
        self._x.append(self._best_x)
        self._iter += 1


    def verify(self, nb = 8):
        """ evaluate the cost nb times for the best_x
        """
        res = self.cost.shot_noise(self._best_x, nb_experiments=nb)
        return res
        

class ParallelRunner():
    """ 
    Class that wraps a set of quantum optimisation tasks. It separates 
    out the cost function evaluation requests from the updating of the 
    internal state of the optimisers to allow aggregation of quantum 
    jobs. It also supports different information sharing approaches 
    between the set of optimisers (see 'method' arg under __init__)

    TODO
    ----
    _cross_evaluation : allow vectorized verion for fast evaluation?
    add extra checks to inputs etc...
    Fix padding circuits
    Fix bug with nb_iter being defined in two places (only BO relevant?)
    Fix updating bug in 'shared' method ()
    Systematic generation of x_new points??? 
    """

    def __init__(self, 
                 cost_objs,
                 optimizer, # to replace default BO, extend to list? 
                 optimizer_args = None, # also allow list of input args
                 method = 'shared',
                 share_init = True,
                 nb_init = 10,
                 ): 
        """ 
        Parameters
        ----------
        cost_objs : list of Cost objects
            Cost functions being max/minimised by the internal optimsers
        optimizer : **class/list of classes under some interface?**
            Class(es) of individual internal optimiser objects
        optimizer_args : { dict, list of dicts }
            The initialisation args to pass to the internal optimisation 
            objects, either a single set to be passed to all or a list to
            be distributed over the optimisers
        method : {'independent','shared','random','left','right'}
            This controls the evaluation sharing of the internal optimiser 
            objects, cases:
                'independent' : The optimiser do not share data, each only 
                    recieves its own evaluations.
                'shared' :  Each optimiser obj gains access to evaluations 
                    of all the others. 
                'random1' : The optimsers do not get the evaluations others 
                    have requested, but in addition to their own they get an 
                    equivalent number of randomly chosen parameter points 
                'random2' : The optimisers do not get the evaluations others 
                    have requested, but in addition to their own they get an 
                    equivalent number of randomly chosen parameter points. 
                    These points are not chosen fully at random, but instead 
                    if x1 and x2 are opt[1] and opt[2]'s chosen evaluations 
                    respectively then opt[1] get an additional point y2 that 
                    is |x2-x1| away from x1 but in a random direction, 
                    similar for opt[2], etc. (Only really relevant to BO.)
                'left', 'right' : Implement information sharing but in a 
                    directional way, so that (using 'left' as an example) 
                    opt[1] gets its evaluation as well as opt[0]; opt[2] gets 
                    its point as well as opt[1] and opt[0], etc. To ensure all 
                    BO's get an equal number of evaluations this is padded 
                    with random points. These points are not chosen fully at 
                    random, they are chosen in the same way as 'random2' 
                    described above. (Only really relevant to BO.)
        share_init : boolean, optional
            Do the optimiser objects share initialisation data, or does each
            generate their own set?
        nb_init : int or keyword 'max', default 'max'
            (BO) Sets the number of initial data points to feed into the BO 
            before starting iteration rounds. If set to 'max' it will 
            generate the maximum number of initial points such that it 
            submits `init_jobs` worth of circuits to a qiskit backend.
        init_jobs : int, default 1
            (BO) The number of qiskit jobs to use to generate initial data. 
            (Most real device backends accept up to 900 circuits in one job.)
        """
        # make (almost certainly) unique id
        self._prefix = ut.safe_string.gen(5) 

        # check the method arg is recognised
        if not method in ['independent','shared','left','right']:
            print('method '+f'{method}'+' not recognised, please choose: '
                +'"independent", "shared", "left" or "right".',file=sys.stderr)
            raise ValueError
        elif method in ['random1','random2']:
            raise NotImplementedError

        # store inputs
        self.cost_objs = cost_objs

        self.method = method
        self._share_init = share_init
        self.nb_init = nb_init
        
        # make internal assets
        self.optim_list = self._gen_optim_list(optimizer, optimizer_args)
        self._sharing_matrix = self._gen_sharing_matrix()
        self.circs_to_exec = None
        self._parallel_x = {}
        self._parallel_id = {}
        self._last_results_obj = None
        self._last_x_new = None
        
        # unused currently
        # self.optimizer = optimizer
        # self.optimizer_args = optimizer_args
        # self._initialised = False
    
    @property
    def prefix(self):
        """ Special name for each instance"""
        return self._prefix
    
    def _gen_optim_list(self, optimizer, optimizer_args):
        """ 
        Generate the list of internal optimser objects, takes list of optimizer_args, 
        or list of args and list of optimizers
        
        Parameters:
        ---------
        optimizer: An instance of the Method class, can be a list of different methods
        
        optimizer_args: Either None, a single args dict,or list of args dicts to initalize the optimizer
            if None, it assumes optimizer has already been initalized
        """
        
        optim_list = list(np.atleast_1d(optimizer))
        optim_args_list = list(np.atleast_1d(optimizer_args))
        if len(optim_list) == 1:
            optim_list = optim_list * len(self.cost_objs)
        if len(optim_args_list) == 1:
            optim_args_list = optim_args_list*len(self.cost_objs)
        
        if type(optimizer_args) == ut.NoneType:
            return optim_list
        else:
            [opt(arg) for opt, arg in zip(optim_list, optim_args_list)]
            return optim_list


    def _gen_sharing_matrix(self):
        """ 
        Generate the sharing tuples based on sharing mode
        """
        nb_optim = len(self.optim_list)
        if self.method == 'shared':
            return [(ii, jj, jj) for ii in range(nb_optim) for jj in range(nb_optim)]
        elif self.method == 'independent':
            return [(ii, ii, 0) for ii in range(nb_optim)]
        elif self.method == 'left':
            tuples = []
            for consumer_idx in range(nb_optim):
                for generator_idx in range(nb_optim):
                    if consumer_idx >= generator_idx:
                        # higher indexed optims consume the evaluations generated by
                        # lower indexed optims
                        tuples.append((consumer_idx,generator_idx,generator_idx))
                    else:
                        # lower indexed optims generate extra 'padding' evaluations so
                        # that they recieve the same number of new data points
                        tuples.append((consumer_idx,consumer_idx,generator_idx))
            # sanity check
            assert len(tuples)==nb_optim*nb_optim
            return tuples
        elif self.method == 'right':
            tuples = []
            for consumer_idx in range(nb_optim):
                for generator_idx in range(nb_optim):
                    if consumer_idx <= generator_idx:
                        # higher indexed optims consume the evaluations generated by
                        # lower indexed optims
                        tuples.append((consumer_idx,generator_idx,generator_idx))
                    else:
                        # lower indexed optims generate extra 'padding' evaluations so
                        # that they recieve the same number of new data points
                        tuples.append((consumer_idx,consumer_idx,generator_idx))
            # sanity check
            assert len(tuples)==nb_optim*nb_optim
            return tuples


    def _get_padding_circuits(self):
        """
        Different sharing modes e.g. 'left' and 'right' require padding
        of the evaluations requested by the optimisers with other random
        points, generate those circuits here
        """
        raise Warning('Not tested with new method')
        def _find_min_dist(a,b):
            """
            distance is euclidean distance, but since the values are angles we want to
            minimize the (element-wise) differences over optionally shifting one of the
            points by ±2\pi
            """
            disp_vector = np.minimum((a-b)**2,((a+2*np.pi)-b)**2)
            disp_vector = np.minimum(disp_vector,((a-2*np.pi)-b)**2)
            return np.sqrt(np.sum(disp_vector))

        circs_to_exec = []
        for consumer_idx,requester_idx,pt_idx in self._sharing_matrix:
            # case where we need to generate a new evaluation
            if (consumer_idx==requester_idx) and not (requester_idx==pt_idx):

                # get the points that the two optimsers indexed by
                # (`consumer_idx`==`requester_idx`) and `pt_idx` chose for their evals
                generator_pt = self._parallel_x[requester_idx,requester_idx]
                pt = self._parallel_x[pt_idx,pt_idx]
                # separation between the points
                dist = _find_min_dist(generator_pt,pt)
                
                # generate random vector in N-d space then scale it to have length we want, 
                # using 'Hypersphere Point Picking' Gaussian approach
                random_displacement = np.random.normal(size=self.cost_objs[requester_idx].ansatz.nb_params)
                random_displacement = random_displacement * dist/np.sqrt(np.sum(random_displacement**2))
                # element-wise modulo 2\pi
                new_pt = np.mod(generator_pt+random_displacement,2*np.pi)

                # make new circuit
                this_id = ut.gen_random_str(8)
                named_circs = ut.prefix_to_names(self.cost_objs[requester_idx].meas_circuits, 
                    this_id)
                circs_to_exec += cost.bind_params(named_circs, new_pt, 
                    self.cost_objs[requester_idx].ansatz.params)
                self._parallel_id[requester_idx,pt_idx] = this_id
                self._parallel_x[requester_idx,pt_idx] = new_pt

        return circs_to_exec


    def _cross_evaluation(self, 
                          cst_eval_idx, 
                          optim_requester_idx, 
                          point_idx=None, 
                          results_obj=None):
        """ 
        Evaluate the results of an experiment allowing sharing of data 
        between the different internal optimisers

        Parameters
        ----------
        cst_eval_idx : int
            Index of the optim/cost function that we will evaluate the 
            point against
        optim_requester_idx : int
            Index of the optim that requested the point being considered
        point_idx : int, optional, defaults to optim_requester_idx
            Subindex of the point inside the set of points that optim 
            optim_requester_idx requested
        results_obj : Qiskit results obj, optional, defaults to last got
            The experiment results to use
        """
        if results_obj is None:
            results_obj = self._last_results_obj
        if point_idx is None:
            point_idx = optim_requester_idx
        circ_name = self._parallel_id[optim_requester_idx,point_idx]
        cost_obj = self.cost_objs[cst_eval_idx]
        x = self._parallel_x[optim_requester_idx,point_idx]
        y = cost_obj.evaluate_cost(results_obj, name = circ_name)
        #print(f'{cst_eval_idx}'+' '+f'{optim_requester_idx}'+' '+f'{point_idx}'+':'+f'{circ_name}')
        return x, y
    

    def _gen_circuits_from_params(self, x_new, inplace = False):
        """
        Creates measurement circuits from supplied parameter points, assumes input 
        is of the form x_new = [[p11,p12...], [p21, p22.,,], ...] where pij is the 
        j'th parameter point requested bit circuit i. Input structure need not be square
                
        Parameters:
        ---------------
        x_new: Nested list of parameter points assumed at least 3d, need not be square
        """
        circs_to_exec = []
        cost_list = self.cost_objs
        self._last_x_new = x_new

        for cst_idx, (cst, points) in enumerate(zip(cost_list, x_new)):
            print(cst.qk_vars)
            idx_points = [ut.safe_string.gen(4) for _ in points]
            circs_to_exec += cst.bind_params_to_meas(points, idx_points)
            self._parallel_x.update({(cst_idx,pt_idx):pt for pt_idx, pt in enumerate(points) })
            self._parallel_id.update({(cst_idx,pt_idx):idx for pt_idx, idx in enumerate(idx_points) })
        if inplace:
            self.circs_to_exec = circs_to_exec
        return circs_to_exec        


    def _results_from_last_x(self):
        """
        If specific points were requested, then this returns an array of the same 
        dimentions. WARNING THIS IGNORES ALL CROSS SHARING    
        """
        results = []
        for cst_idx,cst in enumerate(self.cost_objs):
            sub_results = []
            for pt in range(len(self._last_x_new[cst_idx])):
                sub_results.append(self._cross_evaluation(cst_idx,cst_idx,pt)[1])
            results.append(sub_results)
        return results
            

    def gen_init_circuits(self):
        """ 
        Generates circuits to gather initialisation data for the optimizers
        """
        raise DeprecationWarning("Initilization will now be dealt with in the Method class")
        # circs_to_exec = []
        # if self._share_init:
        #     cost_list = [self.cost_objs[0]] # maybe run compatability check here? 
        # else:
        #     cost_list = self.cost_objs
        # x_new = []
        # for cst_idx,cst in enumerate(cost_list):
        #     # meas_circuits = cst.meas_circuits
        #     # qk_params = meas_circuits[0].parameters
        #     points = self._get_random_points_in_domain(size=self.nb_init)
        #     x_new.append(points)
        #     # #self._parallel_x.update({ (cst_idx,p_idx):p for p_idx,p in enumerate(points) })
        #     # for pt_idx,pt in enumerate(points):
        #     #     this_id = ut.gen_random_str(8)
        #     #     named_circs = ut.prefix_to_names(meas_circuits, this_id)
        #     #     circs_to_exec += cost.bind_params(named_circs, pt, qk_params)
        #     #     self._parallel_x[cst_idx,pt_idx] = pt
        #     #     self._parallel_id[cst_idx,pt_idx] = this_id
        # circs_to_exec = self._gen_circuits_from_params(x_new)
        # self.circs_to_exec = circs_to_exec
        # return circs_to_exec
        pass


    def _get_random_points_in_domain(self,size=1):
        raise NotImplementedError("Moved to method class - implimentation was BO spesific")
    
    
    def init_optimisers(self, results_obj = None): 
        """ 
        Take results object to initalise the internal optimisers 

        Parameters
        ----------
        results_obj : Qiskit results obj
            The experiment results to use
        """
        if results_obj == None:
            results_obj = self._last_results_obj
        self._last_results_obj = results_obj
        nb_optim = len(self.optim_list)
        # nb_init is now optimiser spesific what do??? 
        nb_init = self.nb_init
        nb_init_requests = len(self._last_x_new[0])
        if nb_init != nb_init_requests:
            print("Warning: difference between input nb_init and dict nb_init are different, choosing the lesser of the two")
            nb_init = min(nb_init, nb_init_requests)
        if self._share_init:
            sharing_matrix = [(cc,0,run) for cc in range(nb_optim) for run in range(nb_init)]
        else:
            sharing_matrix = [(cc,cc,run) for cc in range(nb_optim) for run in range(nb_init)]
        self.update(results_obj, sharing_matrix)

    def next_evaluation_circuits(self):
        """ 
        Return the set of executable (i.e. transpiled and bound) quantum 
        circuits that will carry out cost function evaluations at the 
        points requested by each of the internal optimisers
        
        Parameters
        ----------
        x_new : list of x vals, optional
            An iterable with exactly 1 param point per cost function, if None
            is passed the function will query the internal optimisers
        """
        if self.method in ['random1', 'random2', 'left', 'right']:
            raise Warning("Padding is not added yet!!!")
        self._parallel_id = {}
        self._parallel_x = {}
        x_new = [opt.next_evaluation_params() for opt in self.optim_list]
        circs_to_exec = self._gen_circuits_from_params(x_new)
        
        self.circs_to_exec = circs_to_exec

        # sanity check on number of circuits generated
        # if self.method in ['independent','shared']:
        #     assert len(self._parallel_id.keys())==len(self.cost_objs),('Should have '
        #         +f'{len(self.cost_objs)}'+' circuits, but instead have '
        #         +f'{len(self._parallel_id.keys())}')
        # elif self.method in ['random1','random2']:
        #     assert len(self._parallel_id.keys())==len(self.cost_objs)**2,('Should have '
        #         +f'{len(self.cost_objs)**2}'+' circuits, but instead have '
        #         +f'{len(self._parallel_id.keys())}')
        # elif self.method in ['left','right']:
        #     assert len(self._parallel_id.keys())==len(self.cost_objs)*(len(self.cost_objs)+1)//2,('Should have '
        #         +f'{len(self.cost_objs)*(len(self.cost_objs)+1)//2}'
        #         +' circuits, but instead have '+f'{len(self._parallel_id.keys())}')

        self.circs_to_exec = circs_to_exec
        return circs_to_exec
            
    
    def update(self, results_obj, sharing_matrix = None):
        """ 
        Update the internal state of the optimisers, currently specific
        to Bayesian optimisers
            
        Parameters
        ----------
        results_obj : Qiskit results obj
            The experiment results to use
        """
        self._last_results_obj = results_obj
        if sharing_matrix == None:
            sharing_matrix = self._sharing_matrix
        for evl, req, par in sharing_matrix:
            x, y = self._cross_evaluation(evl, req, par)
            opt = self.optim_list[evl].update(x, y)

        


def check_cost_objs_consistency(cost_objs):
    """
    Carry out some error checking on the Cost objs passed to the class
    constructor. Fix small fixable errors and crash for bigger errors.
    
    Parameters
    ----------
    cost_objs : list of cost objs 
        The cost objs passed to __init__

    Returns
    -------
    new_cost_objs : list of cost objs
        Possibly slightly altered list of cost objs
    """

    # TODO: Only makes sense to do this if the cost objs are based on 
    # the WeightedPauliOps class. Should check that and skip otherwise

    new_cost_objs = []
    for idx,op in enumerate(cost_objs):

        if idx>0:
            assert op.num_qubits==num_qubits, ("Cost operators passed to"
                +" do not all have the same number of qubits.")

            if not len(op.paulis)==len(test_pauli_set):
                # the new qubit op has a different number of Paulis than the previous
                new_pauli_set = set([ p[1] for p in op.paulis ])
                if len(op.paulis)>len(test_pauli_set):
                    # the new operator set has more paulis the previous
                    missing_paulis = list(new_pauli_set - test_pauli_set)
                    paulis_to_add = [ [op.atol*10,p] for p in missing_paulis ]
                    wpo_to_add = wpo(paulis_to_add)
                    # iterate over previous qubit ops and add new paulis
                    for prev_op in qubit_ops:
                        prev_op.add(wpo_to_add)
                    # save new reference pauli set
                    test_pauli_set = new_pauli_set
                else:
                    # the new operator set has less paulis than the previous
                    missing_paulis = list(test_pauli_set - new_pauli_set)
                    paulis_to_add = [ [op.atol*10,p] for p in missing_paulis ]
                    wpo_to_add = wpo(paulis_to_add)
                    # add new paulis to current qubit op
                    op.add(wpo_to_add)
        else:
            test_pauli_set = set([ p[1] for p in op.paulis ])
            num_qubits = op.num_qubits

        new_cost_objs.append(op)

    return new_cost_objs



class SingleBO(ParallelRunner):
    """ Perhaps a different way of handeling runable optimiser with no overhead"""
    def __init__(self, 
                 cost_obj,
                 optimizer_args, # also allow list of input args
                 nb_init = 10):            
        optimizer = MethodBO(optimizer_args)
        super().__init__([cost_obj],
                         optimizer = optimizer,
                         nb_init = nb_init)<|MERGE_RESOLUTION|>--- conflicted
+++ resolved
@@ -34,27 +34,13 @@
         self._sub_class_init(args = args)
     
     @abstractmethod
-<<<<<<< HEAD
-    def next_evaluation(self):
-        """ 
-        Return a 2d np.array of shape Nxd containing the next N points (of
-        dimension d) to be evaluated for
-        """
-=======
     def _sub_class_init(self, args):
         """ Any method spesific initial points to be passed here"""
->>>>>>> 94b24da9
         raise NotImplementedError
         
     @abstractmethod
-<<<<<<< HEAD
-    def update(self, X, Y):
-        """ Update the state of the optimizer based on a new X (Nxd np.array of 
-        parameters) and Y (Nxf np.array with f typically 1)"""
-=======
     def next_evaluation_params(self):
         """ Returns a list of next parameters to be evaluated"""
->>>>>>> 94b24da9
         raise NotImplementedError
         
     @abstractmethod
@@ -105,19 +91,10 @@
 
 class MethodBO(Method):
     """
-<<<<<<< HEAD
-    Creates a warapper around GPyOpt.methods.BayesianOptimization """
-    
-    def __init__(
-        self, 
-        bo_args,
-        verbose):
-=======
     Creates a warapper around GPyOpt.methods.BayesianOptimization 
     TODO: .update() implement by-hand updating of dynamic weights/update model 
 """
     def _sub_class_init(self, args = None):
->>>>>>> 94b24da9
         """
         BO spesific init, optimiser is constructor if created without args, else
         optimiser is a initialized optimiser
@@ -127,7 +104,6 @@
         args: Input dict for a GPyOpt.methods.BayesianOptimization object. If args=None
             optimizer is the class constructor
         """
-<<<<<<< HEAD
         if str(optimiser.__class__) != "<class 'type'>" or not hasattr(optimiser, 'mro'):
             raise TypeError
         raise Warning('This is experimental for now, only an example')
@@ -135,7 +111,6 @@
         self._prefix = ut.safe_string.gen(3)
     
     def next_evaluation(self):
-=======
         if args != None:
             self.evaluated_init = (type(args['X']) != ut.NoneType)
             self.optimiser = GPyOpt.methods.BayesianOptimization(**args)
@@ -145,7 +120,6 @@
             self.evaluated_init = False
 
     def next_evaluation_params(self):
->>>>>>> 94b24da9
         """
         Returns the next evaluation points requested by this optimiser
         """
@@ -204,23 +178,18 @@
         return rand_points
         
         
-class SPSA():
+class MethodSPSA(Optimiser):
     """ Implementation of the Simultaneous Perturbation Stochastic Algo,
     Implemented to perform minimization (can be extended for maximization)
     """
-    def __init__(
-        self,
-        spsa_args,
-        verbose = False
-        ):
-        raise NotImplementedError('Not updated for new usage')
+    def _sub_class_init(self, args):
         """ 
         Parameters
         ----------
             cost_obj : Cost object
             verbose : bool, optional
                 Set level of output of the object
-            spsa_args : dict with keys/values
+            args : dict with keys/values
                 'x_init': None or np.array
                 'domain': None or list of N tuples
                 'a': float
@@ -228,14 +197,14 @@
                 's':float
                 't':float
                 'A':float
-            typical_spsa_args = {'a':1, 'b':0.628, 's':0.602, 't':0.101,'A':0}
+            typical_args = {'a':1, 'b':0.628, 's':0.602, 't':0.101,'A':0,'domain':[(0,1)]}
         Comments
         ----------
         Implementation follows [Spall98] (with alpha->s and gamma->t)
         + additional restricted domain
         """
-        domain = spsa_args['domain']
-        x_init = spsa_args['x_init']
+        domain = args['domain']
+        x_init = args['x_init']
         if domain is None:
             self._x_min, self._x_max = -np.inf, np.inf
             assert x_init is not None, "If domain is None, x_init should be specified"
@@ -250,18 +219,18 @@
         self.nb_params = len(x_init)
         self._best_x = x_init
         self.verbose = verbose
-        self.spsa_args = spsa_args
+        self._args = args
         self._x = [x_init] # track x
         self._x_mp = [] # track x -/+ perturbations
         self._x_mp_names = []  # track names
         
         #Scheduleof the perturbations and step sizes
-        a, A, s, b, t = [spsa_args[k] for k in ['a', 'A','s','b','t']]
+        a, A, s, b, t = [args[k] for k in ['a', 'A','s','b','t']]
         self._alpha_schedule = lambda k: a / np.power(k+1+A, s)
         self._beta_schedule = lambda k: b / np.power(k+1, t) 
         
 
-    def next_evaluation(self):
+    def next_evaluation_params(self):
         """ Needs evaluation of 2 points: x_m (x minus some perturbation) and 
         x_p (x plus some perturbation)"""
         b_k = self._beta_schedule(self._iter) # size of the perturbation
@@ -282,13 +251,6 @@
         self._x.append(self._best_x)
         self._iter += 1
 
-
-    def verify(self, nb = 8):
-        """ evaluate the cost nb times for the best_x
-        """
-        res = self.cost.shot_noise(self._best_x, nb_experiments=nb)
-        return res
-        
 
 class ParallelRunner():
     """ 
